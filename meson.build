--- conflicted
+++ resolved
@@ -375,17 +375,10 @@
 	run_target('cppcheck', command : ['cppcheck',
 									  '--quiet',
 									  '--std=c99',
-<<<<<<< HEAD
-									  '--suppressions-list=' + join_paths(meson.project_source_root(), 'common/configs/cppcheck-suppressions.txt'),
-									  '--project=' + join_paths(meson.build_root(),
-									  'compile_commands.json')])
-	run_target('analyze', command: ['bash', join_paths(meson.project_source_root(), 'common/scripts/analyze.sh')])
-=======
 									  '--suppressions-list=' + join_paths(librist_src_root, 'common/configs/cppcheck-suppressions.txt'),
 									  '--project=' + join_paths(meson.build_root(),
 									  'compile_commands.json')])
 	run_target('analyze', command: ['bash', join_paths(librist_src_root, 'common/scripts/analyze.sh')])
->>>>>>> 7c314292
 endif
 
 librist_dep = declare_dependency(include_directories: inc, link_with : librist)
